package bguspl.set.ex;

import bguspl.set.Env;

<<<<<<< HEAD
import java.util.LinkedList;
=======
import java.util.ArrayList;
>>>>>>> 3efc287b
import java.util.List;
import java.util.concurrent.Semaphore;
import java.util.stream.Collectors;
import java.util.stream.IntStream;
import java.util.Collections;

/**
 * This class manages the dealer's threads and data
 */
public class Dealer implements Runnable {

    /**
     * The game environment object.
     */
    private final Env env;

    /**
     * Game entities.
     */
    private final Table table;
    private final Player[] players;

    /**
     * The list of card ids that are left in the dealer's deck.
     */
    private final List<Integer> deck;

    /**
     * True iff game should be terminated.
     */
    private volatile boolean terminate;

    /**
     * The time when the dealer needs to reshuffle the deck due to turn timeout.
     */
    private long reshuffleTime = Long.MAX_VALUE;

    /**
     * The slots of cards that we need to remove from table in next remove action.
     */
    // TODO update this list on isSetValid()
    private LinkedList<Integer> slotsToRemove = new LinkedList<>();

    /**
     * True iff there is a set to check for the dealer.
     */
    boolean someoneHasSet = false;
    public Dealer(Env env, Table table, Player[] players) {
        this.env = env;
        this.table = table;
        this.players = players;
        deck = IntStream.range(0, env.config.deckSize).boxed().collect(Collectors.toList());
    }

    /**
     * The dealer thread starts here (main loop for the dealer thread).
     */
    @Override
    public void run() {
        env.logger.info("thread " + Thread.currentThread().getName() + " starting.");
        runPlayersThreads();
        while (!shouldFinish()) {
            placeCardsOnTable();
            //Inbar: it required me to add this try and catch, is this ok?
            try {
                timerLoop();
            } catch (InterruptedException e) {
                throw new RuntimeException(e);
            }
            updateTimerDisplay(false);
            removeAllCardsFromTable();
        }
        announceWinners();
        terminate();
        env.logger.info("thread " + Thread.currentThread().getName() + " terminated.");
    }

    /**
     * The inner loop of the dealer thread that runs as long as the countdown did not time out.
     */
    private void timerLoop() throws InterruptedException {
        // Inbar : It required me to add throws InterruptedException, is it ok?
        while (!terminate && System.currentTimeMillis() < reshuffleTime) {
            sleepUntilWokenOrTimeout();
            updateTimerDisplay(false);
            removeCardsFromTable();
            placeCardsOnTable();
        }
    }

    /**
     * Called when the game should be terminated.
     */
    public void terminate() {
        // Iterating reverse order in order to terminate all threads gracefully
        for (int playerNumber = players.length - 1; playerNumber >= 0; playerNumber--) {
            players[playerNumber].terminate();
            while (players[playerNumber].playerThread.isAlive()) {
                try {
                    players[playerNumber].playerThread.join();
                } catch (InterruptedException ignored) {
                }
            }
        }
        this.terminate = true;
    }
    /**
     * Check if the game should be terminated or the game end conditions are met.
     *
     * @return true iff the game should be finished.
     */
    private boolean shouldFinish() {
        return terminate || env.util.findSets(deck, 1).size() == 0;
    }

    /**
     * Checks cards should be removed from the table and removes them.
     */
    private void removeCardsFromTable() {
        // TODO check if needed synchronize
        // TODO update cardsSlotsToRemove field on isSetValid(to the set slots) and on countdown timeout(to 0-11 slots)
        for (int slot : slotsToRemove) {
            if(table.canRemoveCard(slot))
                table.removeCard(slot);
        }
        // Clears the vector when finished removing the cards
        slotsToRemove.clear();
    }

    /**
     * Check if any cards can be removed from the deck and placed on the table.
     */
    private void placeCardsOnTable() {
        // TODO check if need synchronize
        // Reshuffle the deck for random cards drawn
        reshuffleDeck();
        // The amount of missing places for cards on the table is (table size - current number of cards on table)
        int missingCardsCount =  env.config.tableSize - table.countCards();
        LinkedList<Integer> cardsToPlace = new LinkedList<>();
        for (int cardNum =0; cardNum < missingCardsCount && !deck.isEmpty() ; cardNum++)
        {
            // Add to list of cards to place on table from. taken from the deck, while it's not empty
            cardsToPlace.add(deck.remove(deck.size()-1));
        }
        // Call the table function to update the data and ui
        table.placeCardsOnTable(cardsToPlace);
    }

    /**
     * Sleep for a fixed amount of time or until the thread is awakened for some purpose.
     */
    private synchronized void  sleepUntilWokenOrTimeout() throws InterruptedException {
        // Inbar : It required me to add throws InterruptedException, is it ok?
        // TODO it will do bugs for sure
        // TODO - Inbar add someoneHasSet = true and a notifyAll() on isSetValid, to wake up here the thread.
        // TODO - we need to think if it will work and wont throw exceptions of thread in blocking state
        // The thread is blocked until we need to update countdown, or to check set(by notify) - first of them
        while(!someoneHasSet)
            wait(1000);
        someoneHasSet = false;
    }

    /**
     * Reset and/or update the countdown and the countdown display.
     */
    private void updateTimerDisplay(boolean reset) {
        // TODO: Consult with Bar -  should I do a while of letting thread to sleep and each time update or it should be the timeLooper Responsibility?
        boolean shouldWarn = false;
        long timeLeft = env.config.turnTimeoutMillis;
        if (reset) {
            // TODO: Consult with Bar - I'm not sure my reshuffleTime calculation is correct
            reshuffleTime = System.currentTimeMillis() + env.config.turnTimeoutMillis;
        } else {
            timeLeft = reshuffleTime - System.currentTimeMillis();
            shouldWarn = timeLeft < env.config.turnTimeoutWarningMillis;
            // TODO: Waiting for answer in the Forum: in case of should warn, do I need to use also "void setElapsed(long millies)"?
        }
        env.ui.setCountdown(timeLeft, shouldWarn);
    }

    /**
     * Returns all the cards from the table to the deck.
     */
    private void removeAllCardsFromTable() {
        // TODO: check if needed synchronize
        LinkedList<Integer> removedCardsList = table.removeAllCardsFromTable();
        // Merging deck and removedCardsList
        deck.addAll(removedCardsList);
    }

    /**
     * Check who is/are the winner/s and displays them.
     */
    private void announceWinners() {
        int maxScore = 0;
        List<Integer> winners = new ArrayList<>();
        // Iterate over all players to find the players with maximal score
        for (Player player : players) {
            if (maxScore < player.score()) {
                maxScore = player.score();
                // Update ids of the winder - according to the new maxScore
                winners.clear();
                winners.add(player.id);
            } else if (maxScore == player.score()) {
                winners.add(player.id);
            }
        }
        // Convert the winner List<Integer> to int array
        int[] finalWinners = winners.stream().mapToInt(Integer::intValue).toArray();
        env.ui.announceWinner(finalWinners);
    }

    /**
     * Check if the chosen cards of the given player create a valid set.
     *
     * @param id - the player id number.
     * @return - rather the set is valid or not.
     */
    public boolean isSetValid(int id) {
        //TODO: Check if needed here a call to removeCardsFromTable(), and maybe a field of cardsToRemove to update for usage
        int[] cards = table.getPlayerCards(id);
        return env.util.testSet(cards);
    }

    /**
     * Init and run all players threads.
     */
    private void runPlayersThreads() {
        // The true flag, indicate it is fair Semaphore
        Semaphore semaphore = new Semaphore(1, true);
        for (int playerNumber = 0; playerNumber < players.length; playerNumber++) {
            // We init the semaphore here because we want to make sure it is the same one for all players
            players[playerNumber].setSemaphore(semaphore);
            Thread playerThread = new Thread(players[playerNumber], env.config.playerNames[playerNumber]);
            playerThread.start();
        }
    }

    /**
     * Reshuffles randomly the deck.
     *
     */
    private void reshuffleDeck(){
        Collections.shuffle(deck);
    }
}<|MERGE_RESOLUTION|>--- conflicted
+++ resolved
@@ -2,13 +2,8 @@
 
 import bguspl.set.Env;
 
-<<<<<<< HEAD
 import java.util.LinkedList;
-=======
-import java.util.ArrayList;
->>>>>>> 3efc287b
 import java.util.List;
-import java.util.concurrent.Semaphore;
 import java.util.stream.Collectors;
 import java.util.stream.IntStream;
 import java.util.Collections;
@@ -67,7 +62,6 @@
     @Override
     public void run() {
         env.logger.info("thread " + Thread.currentThread().getName() + " starting.");
-        runPlayersThreads();
         while (!shouldFinish()) {
             placeCardsOnTable();
             //Inbar: it required me to add this try and catch, is this ok?
@@ -80,7 +74,6 @@
             removeAllCardsFromTable();
         }
         announceWinners();
-        terminate();
         env.logger.info("thread " + Thread.currentThread().getName() + " terminated.");
     }
 
@@ -101,17 +94,7 @@
      * Called when the game should be terminated.
      */
     public void terminate() {
-        // Iterating reverse order in order to terminate all threads gracefully
-        for (int playerNumber = players.length - 1; playerNumber >= 0; playerNumber--) {
-            players[playerNumber].terminate();
-            while (players[playerNumber].playerThread.isAlive()) {
-                try {
-                    players[playerNumber].playerThread.join();
-                } catch (InterruptedException ignored) {
-                }
-            }
-        }
-        this.terminate = true;
+        // TODO implement
     }
     /**
      * Check if the game should be terminated or the game end conditions are met.
@@ -173,18 +156,7 @@
      * Reset and/or update the countdown and the countdown display.
      */
     private void updateTimerDisplay(boolean reset) {
-        // TODO: Consult with Bar -  should I do a while of letting thread to sleep and each time update or it should be the timeLooper Responsibility?
-        boolean shouldWarn = false;
-        long timeLeft = env.config.turnTimeoutMillis;
-        if (reset) {
-            // TODO: Consult with Bar - I'm not sure my reshuffleTime calculation is correct
-            reshuffleTime = System.currentTimeMillis() + env.config.turnTimeoutMillis;
-        } else {
-            timeLeft = reshuffleTime - System.currentTimeMillis();
-            shouldWarn = timeLeft < env.config.turnTimeoutWarningMillis;
-            // TODO: Waiting for answer in the Forum: in case of should warn, do I need to use also "void setElapsed(long millies)"?
-        }
-        env.ui.setCountdown(timeLeft, shouldWarn);
+        // TODO implement
     }
 
     /**
@@ -201,48 +173,18 @@
      * Check who is/are the winner/s and displays them.
      */
     private void announceWinners() {
-        int maxScore = 0;
-        List<Integer> winners = new ArrayList<>();
-        // Iterate over all players to find the players with maximal score
-        for (Player player : players) {
-            if (maxScore < player.score()) {
-                maxScore = player.score();
-                // Update ids of the winder - according to the new maxScore
-                winners.clear();
-                winners.add(player.id);
-            } else if (maxScore == player.score()) {
-                winners.add(player.id);
-            }
-        }
-        // Convert the winner List<Integer> to int array
-        int[] finalWinners = winners.stream().mapToInt(Integer::intValue).toArray();
-        env.ui.announceWinner(finalWinners);
+        // TODO implement
     }
 
     /**
      * Check if the chosen cards of the given player create a valid set.
-     *
-     * @param id - the player id number.
-     * @return - rather the set is valid or not.
+     * @param player   - the player id number.
+     * @return         - rather the set is valid or not.
      */
-    public boolean isSetValid(int id) {
-        //TODO: Check if needed here a call to removeCardsFromTable(), and maybe a field of cardsToRemove to update for usage
-        int[] cards = table.getPlayerCards(id);
-        return env.util.testSet(cards);
-    }
-
-    /**
-     * Init and run all players threads.
-     */
-    private void runPlayersThreads() {
-        // The true flag, indicate it is fair Semaphore
-        Semaphore semaphore = new Semaphore(1, true);
-        for (int playerNumber = 0; playerNumber < players.length; playerNumber++) {
-            // We init the semaphore here because we want to make sure it is the same one for all players
-            players[playerNumber].setSemaphore(semaphore);
-            Thread playerThread = new Thread(players[playerNumber], env.config.playerNames[playerNumber]);
-            playerThread.start();
-        }
+    // TODO: see if there is a better solution for that
+    public static boolean isSetValid(int player) {
+        // TODO implement
+        return true;
     }
 
     /**
