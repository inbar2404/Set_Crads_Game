--- conflicted
+++ resolved
@@ -230,7 +230,6 @@
         return playersTokensMap.get(player).size();
     }
 
-<<<<<<< HEAD
 
     /**
      * Removes all cards existing on the table
@@ -262,7 +261,7 @@
                 placeCard(cardsToPlace.removeLast(),slot);
             }
         }
-=======
+    }
     /**
      *
      * @param player - the player's id who we want to find his selected cards.
@@ -275,6 +274,5 @@
             cards[currentSlot] = this.slotToCard[slots.get(currentSlot)];
         }
         return cards;
->>>>>>> 3efc287b
     }
 }
