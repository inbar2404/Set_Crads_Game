package bguspl.set.ex;

import bguspl.set.Env;

import java.util.Random;
import java.util.concurrent.Semaphore;
import java.util.concurrent.LinkedBlockingQueue;


/**
 * This class manages the players' threads and data
 *
 * @inv id >= 0
 * @inv score >= 0
 */
public class Player implements Runnable {

    /**
     * The waiting time for next time update - beat.
     */
    public static final long BEAT_TIME = 1000;

    /**
     * The game environment object.
     */
    private final Env env;

    /**
     * Game entities.
     */
    private final Table table;

    /**
     * The id of the player (starting from 0).
     */
    public final int id;

    /**
     * The thread representing the current player.
     */
    public Thread playerThread;

    /**
     * The thread of the AI (computer) player (an additional thread used to generate key presses).
     */
    private Thread aiThread;

    /**
     * True iff the player is human (not a computer player).
     */
    private final boolean human;

    /**
     * True iff game should be terminated.
     */
    private volatile boolean terminate;

    /**
     * The current score of the player.
     */
    private int score;

    /**
     * We use semaphore in order to implement the wait & notify mechanism
     */
    private Semaphore semaphore;

    /**
     * User should have a queue of his actions to execute with his tokens.
     */
    private LinkedBlockingQueue<Integer> actions;

    /**
     * The main thread that handle the game, the "dealer".
     */
    private Dealer dealer;

    /**
     * The class constructor.
     *
     * @param env    - the environment object.
     * @param dealer - the main thread that handle the game, the "dealer".
     * @param table  - the table object.
     * @param id     - the id of the player.
     * @param human  - true iff the player is a human player (i.e. input is provided manually, via the keyboard).
     */
    public Player(Env env, Dealer dealer, Table table, int id, boolean human) {
        this.env = env;
        this.table = table;
        this.id = id;
        this.human = human;
        this.terminate = false; // We want to init it to False
        this.actions = new LinkedBlockingQueue<Integer>(env.config.featureSize); // Number of actions should be equals to size of a set
        this.dealer = dealer;
    }

    /**
     * A setter for the semaphore object.
     *
     * @param semaphore - The semaphore object.
     */
    public void setSemaphore(Semaphore semaphore) {
        this.semaphore = semaphore;
    }

    /**
     * The main player thread of each player starts here (main loop for the player thread).
     */
    @Override
    public void run() {
        playerThread = Thread.currentThread();
        env.logger.info("thread " + Thread.currentThread().getName() + " starting.");
        if (!human) createArtificialIntelligence();

        while (!terminate) {
            // We will try to execute the user's actions
            if (!this.actions.isEmpty()) {
                int action = this.actions.poll();
                // Execute the action - rather is it placing or removing
                if (table.canPlaceToken(id, action)) {
                    {
                        // Try to lock the table to put the token when allowed, and with no interruptions from other threads
                        if (table.tableSemaphore.tryAcquire()) {
                            table.placeToken(id, action);
                            table.tableSemaphore.release();
                        }
                    }
                } else {
                    // Removes the token if possible
                    if ((table.canRemoveToken(id, action))) {
                        table.removeToken(id, action);
                    }
                }
                // In case of 3 tokens that are placed on deck - we will check if we have a set
                boolean hasSet = table.getNumberOfTokensOfPlayer(id) == 3;
                if (hasSet) {
                    try {
                        semaphore.acquire();
<<<<<<< HEAD
                        if (dealer.isSetValid(this.id)) {
=======
                        // TODO: Mani says it is not good like that - use notify instead
                        if(dealer.isSetValid(this.id)){
>>>>>>> cc8b4bd6
                            point();
                        } else {
                            penalty();
                        }
                    } catch (InterruptedException ignored) {
                    }
                    semaphore.release();
                }
            }
        }
        // Try to stop thread in case of aiThread
        if (!human) try {
            aiThread.join();
        } catch (InterruptedException ignored) {
        }
        env.logger.info("thread " + Thread.currentThread().getName() + " terminated.");
    }

    /**
     * Creates an additional thread for an AI (computer) player. The main loop of this thread repeatedly generates
     * key presses. If the queue of key presses is full, the thread waits until it is not full.
     */
    private void createArtificialIntelligence() {
        // note: this is a very, very smart AI (!)
        aiThread = new Thread(() -> {
            env.logger.info("thread " + Thread.currentThread().getName() + " starting.");
            while (!terminate) {
                // TODO: Check if it works well when cards are init (that it's not starting to act before)
                // Getting a random slot to place a token
                Random random = new Random();
                int randomSlot = random.nextInt(env.config.tableSize);
                keyPressed(randomSlot);
            }
            env.logger.info("thread " + Thread.currentThread().getName() + " terminated.");
        }, "computer-" + id);
        aiThread.start();
    }

    /**
     * Called when the game should be terminated.
     */
    public void terminate() {
        this.terminate = true;
        Thread.currentThread().interrupt();
    }

    /**
     * This method is called when a key is pressed.
     *
     * @param slot - the slot corresponding to the key pressed.
     */
    // TODO: Consider later how to handle the case of the "else" - only for aiThread
    public void keyPressed(int slot) {
        if (this.actions.size() < this.env.config.featureSize) {
            this.actions.add(slot);
        }
    }

    /**
     * Award a point to a player and perform other related actions.
     *
     * @post - the player's score is increased by 1.
     * @post - the player's score is updated in the ui.
     */
    public void point() {
        freezePlayer(this.env.config.pointFreezeMillis);
        env.ui.setScore(id, ++score);
    }

    /**
     * Penalize a player and perform other related actions.
     */
    public void penalty() {
        freezePlayer(this.env.config.penaltyFreezeMillis);
    }

    /**
     * Freezing a player for a given time.
     *
     * @param time - the time to freeze this player
     */
    private void freezePlayer(long time) {
        // We update the freeze time in the ui for the relevant player
        env.ui.setFreeze(this.id, time);
        // As long as time not over - sleep for the defined beat and then update the remain time
        while (time > 0) {
            try {
                Thread.sleep(Player.BEAT_TIME);
            } catch (InterruptedException ignored) {
            }
            time -= Player.BEAT_TIME;
            env.ui.setFreeze(this.id, time);
        }
    }

    public int score() {
        return score;
    }
}<|MERGE_RESOLUTION|>--- conflicted
+++ resolved
@@ -133,15 +133,11 @@
                 }
                 // In case of 3 tokens that are placed on deck - we will check if we have a set
                 boolean hasSet = table.getNumberOfTokensOfPlayer(id) == 3;
+                // TODO: Meni says it is not good like that - use notify instead and pass all logic to the dealer
                 if (hasSet) {
                     try {
                         semaphore.acquire();
-<<<<<<< HEAD
                         if (dealer.isSetValid(this.id)) {
-=======
-                        // TODO: Mani says it is not good like that - use notify instead
-                        if(dealer.isSetValid(this.id)){
->>>>>>> cc8b4bd6
                             point();
                         } else {
                             penalty();
@@ -224,6 +220,9 @@
      * @param time - the time to freeze this player
      */
     private void freezePlayer(long time) {
+        // TODO while player is freeze, it's still getting his actions and not ignoring them, and then when finished freezing, the table updates
+        // For example: When player put 3 tokens that are not set, he can press on the slots and it will remove it when he finish his freeze, instead of ignore them.
+
         // We update the freeze time in the ui for the relevant player
         env.ui.setFreeze(this.id, time);
         // As long as time not over - sleep for the defined beat and then update the remain time
